@echo OFF
@setlocal

@rem Copyright (c) nexB Inc. and others. All rights reserved.
@rem SPDX-License-Identifier: Apache-2.0
@rem See http://www.apache.org/licenses/LICENSE-2.0 for the license text.
@rem See https://github.com/nexB/ for support or download.
@rem See https://aboutcode.org for more information about nexB OSS projects.


@rem ################################
@rem # A configuration script to set things up:
@rem # create a virtualenv and install or update thirdparty packages.
@rem # Source this script for initial configuration
@rem # Use configure --help for details

@rem # This script will search for a virtualenv.pyz app in etc\thirdparty\virtualenv.pyz
@rem # Otherwise it will download the latest from the VIRTUALENV_PYZ_URL default
@rem ################################


@rem ################################
@rem # Defaults. Change these variables to customize this script
@rem ################################

@rem # Requirement arguments passed to pip and used by default or with --dev.
set "REQUIREMENTS=--editable . --constraint requirements.txt"
<<<<<<< HEAD
set "DEV_REQUIREMENTS=--editable .[testing]  --constraint requirements.txt"
=======
set "DEV_REQUIREMENTS=--editable .[testing] --constraint requirements.txt --constraint requirements-dev.txt"
>>>>>>> d3b85242

@rem # where we create a virtualenv
set "VIRTUALENV_DIR=venv"

@rem # Cleanable files and directories to delete with the --clean option
set "CLEANABLE=build venv"

@rem # extra  arguments passed to pip
set "PIP_EXTRA_ARGS= "

@rem # the URL to download virtualenv.pyz if needed
set VIRTUALENV_PYZ_URL=https://bootstrap.pypa.io/virtualenv.pyz
@rem ################################


@rem ################################
@rem # Current directory where this script lives
set CFG_ROOT_DIR=%~dp0
set "CFG_BIN_DIR=%CFG_ROOT_DIR%\%VIRTUALENV_DIR%\Scripts"


@rem ################################
@rem # Thirdparty package locations and index handling
set "PIP_EXTRA_ARGS=--find-links %CFG_ROOT_DIR%\thirdparty --find-links https://thirdparty.aboutcode.org/pypi" & %INDEX_ARG%
@rem ################################


@rem ################################
@rem # Set the quiet flag to empty if not defined
if not defined CFG_QUIET (
    set "CFG_QUIET= "
)


@rem ################################
@rem # Main command line entry point
set CFG_DEV_MODE=0
set "CFG_REQUIREMENTS=%REQUIREMENTS%"
set "NO_INDEX=--no-index"

:again
if not "%1" == "" (
    if "%1" EQU "--help"   (goto cli_help)
    if "%1" EQU "--clean"  (goto clean)
    if "%1" EQU "--dev"    (
        set "CFG_REQUIREMENTS=%DEV_REQUIREMENTS%"
        set CFG_DEV_MODE=1
    )
    if "%1" EQU "--init"   (
        set "NO_INDEX= "
    )
    shift
    goto again
)

set "PIP_EXTRA_ARGS=%PIP_EXTRA_ARGS% %NO_INDEX%"


@rem ################################
@rem # find a proper Python to run
@rem # Use environment variables or a file if available.
@rem # Otherwise the latest Python by default.
if not defined PYTHON_EXECUTABLE (
    @rem # check for a file named PYTHON_EXECUTABLE
    if exist ""%CFG_ROOT_DIR%\PYTHON_EXECUTABLE"" (
        set /p PYTHON_EXECUTABLE=<""%CFG_ROOT_DIR%\PYTHON_EXECUTABLE""
    ) else (
        set "PYTHON_EXECUTABLE=py"
    )
)

:create_virtualenv
@rem # create a virtualenv for Python
@rem # Note: we do not use the bundled Python 3 "venv" because its behavior and
@rem # presence is not consistent across Linux distro and sometimes pip is not
@rem # included either by default. The virtualenv.pyz app cures all these issues.

if not exist ""%CFG_BIN_DIR%\python.exe"" (
    if not exist "%CFG_BIN_DIR%" (
        mkdir %CFG_BIN_DIR%
    )

    if exist ""%CFG_ROOT_DIR%\etc\thirdparty\virtualenv.pyz"" (
        %PYTHON_EXECUTABLE% "%CFG_ROOT_DIR%\etc\thirdparty\virtualenv.pyz" ^
            --wheel embed --pip embed --setuptools embed ^
            --seeder pip ^
            --never-download ^
            --no-periodic-update ^
            --no-vcs-ignore ^
            %CFG_QUIET% ^
            %CFG_ROOT_DIR%\%VIRTUALENV_DIR%
    ) else (
        if not exist ""%CFG_ROOT_DIR%\%VIRTUALENV_DIR%\virtualenv.pyz"" (
            curl -o "%CFG_ROOT_DIR%\%VIRTUALENV_DIR%\virtualenv.pyz" %VIRTUALENV_PYZ_URL%

            if %ERRORLEVEL% neq 0 (
                exit /b %ERRORLEVEL%
            )
        )
        %PYTHON_EXECUTABLE% "%CFG_ROOT_DIR%\%VIRTUALENV_DIR%\virtualenv.pyz" ^
            --wheel embed --pip embed --setuptools embed ^
            --seeder pip ^
            --never-download ^
            --no-periodic-update ^
            --no-vcs-ignore ^
            %CFG_QUIET% ^
            %CFG_ROOT_DIR%\%VIRTUALENV_DIR%
    )
)

if %ERRORLEVEL% neq 0 (
    exit /b %ERRORLEVEL%
)


:install_packages
@rem # install requirements in virtualenv
@rem # note: --no-build-isolation means that pip/wheel/setuptools will not
@rem # be reinstalled a second time and reused from the virtualenv and this
@rem # speeds up the installation.
@rem # We always have the PEP517 build dependencies installed already.

%CFG_BIN_DIR%\pip install ^
    --upgrade ^
    --no-build-isolation ^
    %CFG_QUIET% ^
    %PIP_EXTRA_ARGS% ^
    %CFG_REQUIREMENTS%

@rem # Create junction to bin to have the same directory between linux and windows
mklink /J %CFG_ROOT_DIR%\%VIRTUALENV_DIR%\bin %CFG_ROOT_DIR%\%VIRTUALENV_DIR%\Scripts

if %ERRORLEVEL% neq 0 (
    exit /b %ERRORLEVEL%
)

exit /b 0


@rem ################################

:cli_help
    echo An initial configuration script
    echo "  usage: configure [options]"
    echo " "
    echo The default is to configure for regular use. Use --dev for development.
    echo Use the --init option if starting a new project and the project
    echo dependencies are not available on thirdparty.aboutcode.org/pypi/
    echo and requirements.txt and/or requirements-dev.txt has not been generated.
    echo " "
    echo The options are:
    echo " --clean: clean built and installed files and exit."
    echo " --dev:   configure the environment for development."
    echo " --init:  pull dependencies from PyPI. Used when first setting up a project."
    echo " --help:  display this help message and exit."
    echo " "
    echo By default, the python interpreter version found in the path is used.
    echo Alternatively, the PYTHON_EXECUTABLE environment variable can be set to
    echo configure another Python executable interpreter to use. If this is not
    echo set, a file named PYTHON_EXECUTABLE containing a single line with the
    echo path of the Python executable to use will be checked last.
    exit /b 0


:clean
@rem # Remove cleanable file and directories and files from the root dir.
echo "* Cleaning ..."
for %%F in (%CLEANABLE%) do (
    rmdir /s /q "%CFG_ROOT_DIR%\%%F" >nul 2>&1
    del /f /q "%CFG_ROOT_DIR%\%%F" >nul 2>&1
)
exit /b 0
<|MERGE_RESOLUTION|>--- conflicted
+++ resolved
@@ -1,204 +1,200 @@
-@echo OFF
-@setlocal
-
-@rem Copyright (c) nexB Inc. and others. All rights reserved.
-@rem SPDX-License-Identifier: Apache-2.0
-@rem See http://www.apache.org/licenses/LICENSE-2.0 for the license text.
-@rem See https://github.com/nexB/ for support or download.
-@rem See https://aboutcode.org for more information about nexB OSS projects.
-
-
-@rem ################################
-@rem # A configuration script to set things up:
-@rem # create a virtualenv and install or update thirdparty packages.
-@rem # Source this script for initial configuration
-@rem # Use configure --help for details
-
-@rem # This script will search for a virtualenv.pyz app in etc\thirdparty\virtualenv.pyz
-@rem # Otherwise it will download the latest from the VIRTUALENV_PYZ_URL default
-@rem ################################
-
-
-@rem ################################
-@rem # Defaults. Change these variables to customize this script
-@rem ################################
-
-@rem # Requirement arguments passed to pip and used by default or with --dev.
-set "REQUIREMENTS=--editable . --constraint requirements.txt"
-<<<<<<< HEAD
-set "DEV_REQUIREMENTS=--editable .[testing]  --constraint requirements.txt"
-=======
-set "DEV_REQUIREMENTS=--editable .[testing] --constraint requirements.txt --constraint requirements-dev.txt"
->>>>>>> d3b85242
-
-@rem # where we create a virtualenv
-set "VIRTUALENV_DIR=venv"
-
-@rem # Cleanable files and directories to delete with the --clean option
-set "CLEANABLE=build venv"
-
-@rem # extra  arguments passed to pip
-set "PIP_EXTRA_ARGS= "
-
-@rem # the URL to download virtualenv.pyz if needed
-set VIRTUALENV_PYZ_URL=https://bootstrap.pypa.io/virtualenv.pyz
-@rem ################################
-
-
-@rem ################################
-@rem # Current directory where this script lives
-set CFG_ROOT_DIR=%~dp0
-set "CFG_BIN_DIR=%CFG_ROOT_DIR%\%VIRTUALENV_DIR%\Scripts"
-
-
-@rem ################################
-@rem # Thirdparty package locations and index handling
-set "PIP_EXTRA_ARGS=--find-links %CFG_ROOT_DIR%\thirdparty --find-links https://thirdparty.aboutcode.org/pypi" & %INDEX_ARG%
-@rem ################################
-
-
-@rem ################################
-@rem # Set the quiet flag to empty if not defined
-if not defined CFG_QUIET (
-    set "CFG_QUIET= "
-)
-
-
-@rem ################################
-@rem # Main command line entry point
-set CFG_DEV_MODE=0
-set "CFG_REQUIREMENTS=%REQUIREMENTS%"
-set "NO_INDEX=--no-index"
-
-:again
-if not "%1" == "" (
-    if "%1" EQU "--help"   (goto cli_help)
-    if "%1" EQU "--clean"  (goto clean)
-    if "%1" EQU "--dev"    (
-        set "CFG_REQUIREMENTS=%DEV_REQUIREMENTS%"
-        set CFG_DEV_MODE=1
-    )
-    if "%1" EQU "--init"   (
-        set "NO_INDEX= "
-    )
-    shift
-    goto again
-)
-
-set "PIP_EXTRA_ARGS=%PIP_EXTRA_ARGS% %NO_INDEX%"
-
-
-@rem ################################
-@rem # find a proper Python to run
-@rem # Use environment variables or a file if available.
-@rem # Otherwise the latest Python by default.
-if not defined PYTHON_EXECUTABLE (
-    @rem # check for a file named PYTHON_EXECUTABLE
-    if exist ""%CFG_ROOT_DIR%\PYTHON_EXECUTABLE"" (
-        set /p PYTHON_EXECUTABLE=<""%CFG_ROOT_DIR%\PYTHON_EXECUTABLE""
-    ) else (
-        set "PYTHON_EXECUTABLE=py"
-    )
-)
-
-:create_virtualenv
-@rem # create a virtualenv for Python
-@rem # Note: we do not use the bundled Python 3 "venv" because its behavior and
-@rem # presence is not consistent across Linux distro and sometimes pip is not
-@rem # included either by default. The virtualenv.pyz app cures all these issues.
-
-if not exist ""%CFG_BIN_DIR%\python.exe"" (
-    if not exist "%CFG_BIN_DIR%" (
-        mkdir %CFG_BIN_DIR%
-    )
-
-    if exist ""%CFG_ROOT_DIR%\etc\thirdparty\virtualenv.pyz"" (
-        %PYTHON_EXECUTABLE% "%CFG_ROOT_DIR%\etc\thirdparty\virtualenv.pyz" ^
-            --wheel embed --pip embed --setuptools embed ^
-            --seeder pip ^
-            --never-download ^
-            --no-periodic-update ^
-            --no-vcs-ignore ^
-            %CFG_QUIET% ^
-            %CFG_ROOT_DIR%\%VIRTUALENV_DIR%
-    ) else (
-        if not exist ""%CFG_ROOT_DIR%\%VIRTUALENV_DIR%\virtualenv.pyz"" (
-            curl -o "%CFG_ROOT_DIR%\%VIRTUALENV_DIR%\virtualenv.pyz" %VIRTUALENV_PYZ_URL%
-
-            if %ERRORLEVEL% neq 0 (
-                exit /b %ERRORLEVEL%
-            )
-        )
-        %PYTHON_EXECUTABLE% "%CFG_ROOT_DIR%\%VIRTUALENV_DIR%\virtualenv.pyz" ^
-            --wheel embed --pip embed --setuptools embed ^
-            --seeder pip ^
-            --never-download ^
-            --no-periodic-update ^
-            --no-vcs-ignore ^
-            %CFG_QUIET% ^
-            %CFG_ROOT_DIR%\%VIRTUALENV_DIR%
-    )
-)
-
-if %ERRORLEVEL% neq 0 (
-    exit /b %ERRORLEVEL%
-)
-
-
-:install_packages
-@rem # install requirements in virtualenv
-@rem # note: --no-build-isolation means that pip/wheel/setuptools will not
-@rem # be reinstalled a second time and reused from the virtualenv and this
-@rem # speeds up the installation.
-@rem # We always have the PEP517 build dependencies installed already.
-
-%CFG_BIN_DIR%\pip install ^
-    --upgrade ^
-    --no-build-isolation ^
-    %CFG_QUIET% ^
-    %PIP_EXTRA_ARGS% ^
-    %CFG_REQUIREMENTS%
-
-@rem # Create junction to bin to have the same directory between linux and windows
-mklink /J %CFG_ROOT_DIR%\%VIRTUALENV_DIR%\bin %CFG_ROOT_DIR%\%VIRTUALENV_DIR%\Scripts
-
-if %ERRORLEVEL% neq 0 (
-    exit /b %ERRORLEVEL%
-)
-
-exit /b 0
-
-
-@rem ################################
-
-:cli_help
-    echo An initial configuration script
-    echo "  usage: configure [options]"
-    echo " "
-    echo The default is to configure for regular use. Use --dev for development.
-    echo Use the --init option if starting a new project and the project
-    echo dependencies are not available on thirdparty.aboutcode.org/pypi/
-    echo and requirements.txt and/or requirements-dev.txt has not been generated.
-    echo " "
-    echo The options are:
-    echo " --clean: clean built and installed files and exit."
-    echo " --dev:   configure the environment for development."
-    echo " --init:  pull dependencies from PyPI. Used when first setting up a project."
-    echo " --help:  display this help message and exit."
-    echo " "
-    echo By default, the python interpreter version found in the path is used.
-    echo Alternatively, the PYTHON_EXECUTABLE environment variable can be set to
-    echo configure another Python executable interpreter to use. If this is not
-    echo set, a file named PYTHON_EXECUTABLE containing a single line with the
-    echo path of the Python executable to use will be checked last.
-    exit /b 0
-
-
-:clean
-@rem # Remove cleanable file and directories and files from the root dir.
-echo "* Cleaning ..."
-for %%F in (%CLEANABLE%) do (
-    rmdir /s /q "%CFG_ROOT_DIR%\%%F" >nul 2>&1
-    del /f /q "%CFG_ROOT_DIR%\%%F" >nul 2>&1
-)
-exit /b 0
+@echo OFF
+@setlocal
+
+@rem Copyright (c) nexB Inc. and others. All rights reserved.
+@rem SPDX-License-Identifier: Apache-2.0
+@rem See http://www.apache.org/licenses/LICENSE-2.0 for the license text.
+@rem See https://github.com/nexB/ for support or download.
+@rem See https://aboutcode.org for more information about nexB OSS projects.
+
+
+@rem ################################
+@rem # A configuration script to set things up:
+@rem # create a virtualenv and install or update thirdparty packages.
+@rem # Source this script for initial configuration
+@rem # Use configure --help for details
+
+@rem # This script will search for a virtualenv.pyz app in etc\thirdparty\virtualenv.pyz
+@rem # Otherwise it will download the latest from the VIRTUALENV_PYZ_URL default
+@rem ################################
+
+
+@rem ################################
+@rem # Defaults. Change these variables to customize this script
+@rem ################################
+
+@rem # Requirement arguments passed to pip and used by default or with --dev.
+set "REQUIREMENTS=--editable . --constraint requirements.txt"
+set "DEV_REQUIREMENTS=--editable .[testing] --constraint requirements.txt --constraint requirements-dev.txt"
+
+@rem # where we create a virtualenv
+set "VIRTUALENV_DIR=venv"
+
+@rem # Cleanable files and directories to delete with the --clean option
+set "CLEANABLE=build venv"
+
+@rem # extra  arguments passed to pip
+set "PIP_EXTRA_ARGS= "
+
+@rem # the URL to download virtualenv.pyz if needed
+set VIRTUALENV_PYZ_URL=https://bootstrap.pypa.io/virtualenv.pyz
+@rem ################################
+
+
+@rem ################################
+@rem # Current directory where this script lives
+set CFG_ROOT_DIR=%~dp0
+set "CFG_BIN_DIR=%CFG_ROOT_DIR%\%VIRTUALENV_DIR%\Scripts"
+
+
+@rem ################################
+@rem # Thirdparty package locations and index handling
+set "PIP_EXTRA_ARGS=--find-links %CFG_ROOT_DIR%\thirdparty --find-links https://thirdparty.aboutcode.org/pypi" & %INDEX_ARG%
+@rem ################################
+
+
+@rem ################################
+@rem # Set the quiet flag to empty if not defined
+if not defined CFG_QUIET (
+    set "CFG_QUIET= "
+)
+
+
+@rem ################################
+@rem # Main command line entry point
+set CFG_DEV_MODE=0
+set "CFG_REQUIREMENTS=%REQUIREMENTS%"
+set "NO_INDEX=--no-index"
+
+:again
+if not "%1" == "" (
+    if "%1" EQU "--help"   (goto cli_help)
+    if "%1" EQU "--clean"  (goto clean)
+    if "%1" EQU "--dev"    (
+        set "CFG_REQUIREMENTS=%DEV_REQUIREMENTS%"
+        set CFG_DEV_MODE=1
+    )
+    if "%1" EQU "--init"   (
+        set "NO_INDEX= "
+    )
+    shift
+    goto again
+)
+
+set "PIP_EXTRA_ARGS=%PIP_EXTRA_ARGS% %NO_INDEX%"
+
+
+@rem ################################
+@rem # find a proper Python to run
+@rem # Use environment variables or a file if available.
+@rem # Otherwise the latest Python by default.
+if not defined PYTHON_EXECUTABLE (
+    @rem # check for a file named PYTHON_EXECUTABLE
+    if exist ""%CFG_ROOT_DIR%\PYTHON_EXECUTABLE"" (
+        set /p PYTHON_EXECUTABLE=<""%CFG_ROOT_DIR%\PYTHON_EXECUTABLE""
+    ) else (
+        set "PYTHON_EXECUTABLE=py"
+    )
+)
+
+:create_virtualenv
+@rem # create a virtualenv for Python
+@rem # Note: we do not use the bundled Python 3 "venv" because its behavior and
+@rem # presence is not consistent across Linux distro and sometimes pip is not
+@rem # included either by default. The virtualenv.pyz app cures all these issues.
+
+if not exist ""%CFG_BIN_DIR%\python.exe"" (
+    if not exist "%CFG_BIN_DIR%" (
+        mkdir %CFG_BIN_DIR%
+    )
+
+    if exist ""%CFG_ROOT_DIR%\etc\thirdparty\virtualenv.pyz"" (
+        %PYTHON_EXECUTABLE% "%CFG_ROOT_DIR%\etc\thirdparty\virtualenv.pyz" ^
+            --wheel embed --pip embed --setuptools embed ^
+            --seeder pip ^
+            --never-download ^
+            --no-periodic-update ^
+            --no-vcs-ignore ^
+            %CFG_QUIET% ^
+            %CFG_ROOT_DIR%\%VIRTUALENV_DIR%
+    ) else (
+        if not exist ""%CFG_ROOT_DIR%\%VIRTUALENV_DIR%\virtualenv.pyz"" (
+            curl -o "%CFG_ROOT_DIR%\%VIRTUALENV_DIR%\virtualenv.pyz" %VIRTUALENV_PYZ_URL%
+
+            if %ERRORLEVEL% neq 0 (
+                exit /b %ERRORLEVEL%
+            )
+        )
+        %PYTHON_EXECUTABLE% "%CFG_ROOT_DIR%\%VIRTUALENV_DIR%\virtualenv.pyz" ^
+            --wheel embed --pip embed --setuptools embed ^
+            --seeder pip ^
+            --never-download ^
+            --no-periodic-update ^
+            --no-vcs-ignore ^
+            %CFG_QUIET% ^
+            %CFG_ROOT_DIR%\%VIRTUALENV_DIR%
+    )
+)
+
+if %ERRORLEVEL% neq 0 (
+    exit /b %ERRORLEVEL%
+)
+
+
+:install_packages
+@rem # install requirements in virtualenv
+@rem # note: --no-build-isolation means that pip/wheel/setuptools will not
+@rem # be reinstalled a second time and reused from the virtualenv and this
+@rem # speeds up the installation.
+@rem # We always have the PEP517 build dependencies installed already.
+
+%CFG_BIN_DIR%\pip install ^
+    --upgrade ^
+    --no-build-isolation ^
+    %CFG_QUIET% ^
+    %PIP_EXTRA_ARGS% ^
+    %CFG_REQUIREMENTS%
+
+@rem # Create junction to bin to have the same directory between linux and windows
+mklink /J %CFG_ROOT_DIR%\%VIRTUALENV_DIR%\bin %CFG_ROOT_DIR%\%VIRTUALENV_DIR%\Scripts
+
+if %ERRORLEVEL% neq 0 (
+    exit /b %ERRORLEVEL%
+)
+
+exit /b 0
+
+
+@rem ################################
+
+:cli_help
+    echo An initial configuration script
+    echo "  usage: configure [options]"
+    echo " "
+    echo The default is to configure for regular use. Use --dev for development.
+    echo Use the --init option if starting a new project and the project
+    echo dependencies are not available on thirdparty.aboutcode.org/pypi/
+    echo and requirements.txt and/or requirements-dev.txt has not been generated.
+    echo " "
+    echo The options are:
+    echo " --clean: clean built and installed files and exit."
+    echo " --dev:   configure the environment for development."
+    echo " --init:  pull dependencies from PyPI. Used when first setting up a project."
+    echo " --help:  display this help message and exit."
+    echo " "
+    echo By default, the python interpreter version found in the path is used.
+    echo Alternatively, the PYTHON_EXECUTABLE environment variable can be set to
+    echo configure another Python executable interpreter to use. If this is not
+    echo set, a file named PYTHON_EXECUTABLE containing a single line with the
+    echo path of the Python executable to use will be checked last.
+    exit /b 0
+
+
+:clean
+@rem # Remove cleanable file and directories and files from the root dir.
+echo "* Cleaning ..."
+for %%F in (%CLEANABLE%) do (
+    rmdir /s /q "%CFG_ROOT_DIR%\%%F" >nul 2>&1
+    del /f /q "%CFG_ROOT_DIR%\%%F" >nul 2>&1
+)
+exit /b 0